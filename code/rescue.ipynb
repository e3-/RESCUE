--- conflicted
+++ resolved
@@ -150,11 +150,7 @@
     "\n",
     "# Set this variable to false if not plotting a comparison to other reserves methods\n",
     "is_plotting_comparative_methods = False\n",
-<<<<<<< HEAD
-    "# a dictionary that has the method's name as key. and the method's reserve path as value\n",
-=======
-    "# a dictionary that has the method's name as key. and the method's reserve path as value. The path is relative to the raw data folder\n",
->>>>>>> 86d6f253
+    "# a dictionary that has the method's name as key, and the method's reserve path as value. The path is relative to the raw data folder\n",
     "# Files MUST have an UP and a DOWN column, holding headroom and footroom in MW, both of which MUST be positive\n",
     "comparative_reserves_path = {\"Histogram\": os.path.join(\"CAISO_existing_FRP\", \"Flex_Ramp_Req_RTPD_Histogram.csv\"),\n",
     "                             \"Quant Reg\": os.path.join(\"CAISO_existing_FRP\", \"Flex_Ramp_Req_RTPD_Quantile_Reg.csv\")}\n",
@@ -897,7 +893,6 @@
    "cell_type": "markdown",
    "metadata": {},
    "source": [
-<<<<<<< HEAD
     "### 5.3.5. Timeseries animation"
    ]
   },
@@ -982,10 +977,7 @@
    "cell_type": "markdown",
    "metadata": {},
    "source": [
-    "## 5.3.4 Model performance in different CV folds\n",
-=======
     "## 5.4.4 Model performance in different CV folds\n",
->>>>>>> 86d6f253
     "Visualizing model performance for all the cross validation folds across training and validation sets. An important tool in assessing the generalizability of the model.\n",
     "\n",
     "**What to look for:**\n",
