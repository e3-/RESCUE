--- conflicted
+++ resolved
@@ -49,9 +49,6 @@
     "import matplotlib.pyplot as plt \n",
     "import functools\n",
     "\n",
-    "from tensorflow import keras\n",
-    "import pathlib\n",
-    "\n",
     "# Import self defined packages\n",
     "import cross_val\n",
     "import utility\n",
@@ -106,13 +103,6 @@
     "# Losses and Metrics log parameters\n",
     "log_activation_freq = 0 # the frequency of logging hidden layer activation's histogram. Default to not log\n",
     "log_update_freq = 'epoch' # The frequency of logging. Default to record at the end of every epoch"
-   ]
-  },
-  {
-   "cell_type": "markdown",
-   "metadata": {},
-   "source": [
-    "## 0.3 Rebuilding Keras model from saved models for PLEXOS predictions"
    ]
   },
   {
@@ -167,16 +157,11 @@
     "is_plotting_comparative_methods = True\n",
     "# a dictionary that has the method's name as key. and the method's reserve path as value\n",
     "# Files MUST have an UP and a DOWN column, holding headroom and footroom in MW, both of which MUST be positive\n",
-<<<<<<< HEAD
     "s_drive_rescue_data = r\"S:\\E3 Projects\\ARPA_E _PERFORM\\Task_3_Machine_Learning\\RESCUE\\data\\raw_data\"\n",
     "comparative_reserves_path = {\"Histogram\": os.path.join(s_drive_rescue_data, \n",
     "                                                       \"Flex_Ramp_Req_RTPD_Histogram.csv\"),\n",
     "                             \"Quant Reg\": os.path.join(s_drive_rescue_data, \n",
     "                                                       \"Flex_Ramp_Req_RTPD_Quantile_Reg.csv\")}\n",
-=======
-    "histogram_rtpd_reserves_path = \"C:\\\\Users\\\\charles.gulian\\\\PycharmProjects\\\\RESCUE\\\\data\\\\raw_data\\\\Flex_Ramp_Req_RTPD_Histogram.csv\"\n",
-    "quant_reg_rtpd_reserves_path = \"C:\\\\Users\\\\charles.gulian\\\\PycharmProjects\\\\RESCUE\\\\data\\\\raw_data\\\\Flex_Ramp_Req_RTPD_Quantile_Reg.csv\"\n",
->>>>>>> d0f1550e
     "\n",
     "# Quantiles used in the monthly coincendent comparison between historical and prediction. \n",
     "# As a suggestion should be set at the percentiles where headroom/footrooms are set\n",
@@ -200,9 +185,6 @@
    "metadata": {},
    "outputs": [],
    "source": [
-    "# Name of the model to either be trained from scratch or to be restored for diagnostics. Recommend to include version number\n",
-    "model_name = 'rescue_v1_3'\n",
-    "\n",
     "# Load in/ Create folder structure for the current model\n",
     "dir_str = utility.Dir_Structure(model_name = model_name)\n",
     "\n",
