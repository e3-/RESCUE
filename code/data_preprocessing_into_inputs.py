--- conflicted
+++ resolved
@@ -1,67 +1,6 @@
 import os
 import numpy as np
 import pandas as pd
-<<<<<<< HEAD
-import utility
-import pathlib
-dir_str = utility.Dir_Structure()
-
-# ==== User inputs ====
-
-# The only four response labels allowed are Net_Load_Forecast_Error, Load_Forecast_Error, Solar_Forecast_Error,
-# Wind_Forecast_Error. They can appear in arbitrary order and can be repeated or omitted. Strings other than these four
-# here would result in errors.
-response_col_names = {
-    "Net Load": "Net_Load_Forecast_Error",
-    "Load": "Load_Forecast_Error",
-    "Solar": "Solar_Forecast_Error",
-    "Wind": "Wind_Forecast_Error",
-}
-
-# Column names corresponding to those in data-checker output files
-COL_NAME_FOR_VALUE = "Forecast_Interval_Avg_MW"
-COL_NAME_FOR_VALIDITY_FLAG = "valid_all_checks"
-COL_NAME_FOR_DT = "Datetime_Interval_Start"
-
-# The names of several calendar related terms
-COL_NAME_HOUR_ANGLE = "Hour_Angle"
-COL_NAME_DAY_ANGLE = "Day_Angle"
-COL_NAME_DAYS_IDX = "Days_from_Start_Date"
-
-# Import RESERVE settings and input file settings
-df_model_settings = pd.read_excel(dir_str.RESERVE_settings_path, sheet_name="RESERVE Settings", index_col=[0])
-df_data_settings = pd.read_excel(dir_str.RESERVE_settings_path, sheet_name="Input Data Settings", index_col=[0])
-# Remove ".csv" tags from lag term dataframe indices
-df_data_settings.index = [f.replace(".csv", "") for f in df_data_settings.index]
-
-# The name of the model version that this data would serve
-model_name = df_model_settings.loc["MODEL_NAME", "Value"]
-# Temporal characteristics required for making trainval set
-ML_time_step = pd.Timedelta(str(df_model_settings.loc["ML_TIME_STEP", "Value"]) + "T")  # T implies minutes
-# Used to give a consistent day idx sequencing.
-ANCHOR_DATE = df_model_settings.loc["ANCHOR_DATE", "Value"]
-# Those associated with calculating calendar terms - currently solar hour angle and day angle and # of days
-# # of Days will account for increasing nameplate, improving forecast accuracy and other phenomena
-# that take place over time.
-latitude = df_model_settings.loc["LATITUDE", "Value"]
-longitude = df_model_settings.loc["LONGITUDE", "Value"]
-time_difference_from_UTC = df_model_settings.loc["TIME_DIFFERENCE_FROM_UTC", "Value"]  # hours. Timestamps for input data are in PST
-# Currently, the same lead term will be applicable to each response variable, if we have several of 'em
-response_lead_term = df_model_settings.loc["RESPONSE_LEAD_TERM", "Value"]  # As a gentle reminder, its relative to present time, T0. So, 1 implies T0+1 for eg
-
-# Define the amount of lag terms that would end up in the input for each feature type
-# +1->Forecast time, 0->Present time, -1->1 time step in past, -2->2 time steps in past...
-# E.g. 1: start = -2, end = -1 implies only include values from 2 past time steps.
-# E.g. 2: start = 0 , end = -1 implies do not include any terms for this feature.
-lag_term_start_predictors = df_data_settings["Lag Term Start Interval"]
-lag_term_end_predictors = df_data_settings["Lag Term End Interval"]
-# Step size between subsequent lag terms for ML model. If 2, implies pick every 2nd lag term between start to end
-# defined above.
-# Use case-> When a 15-min predictor is just repeated thrice to get a 5-min predictor, you can pick every 3rd value
-# in that time-series to avoid redundancy
-lag_term_step_predictors = df_data_settings["Lag Term Interval Step"]
-
-=======
 import pathlib
 from utility import Dir_Structure
 from parse_excel_configs import ExcelConfigs
@@ -75,53 +14,55 @@
 
 # Input excel name
 INPUT_EXCEL_NAME = pathlib.Path("RSERVE_Input_v1.xlsx")
->>>>>>> c07cc9d8
 
 # ==== Helper functions that don't need user intervention ====
 # User needs to define what the response variable is
-def calculate_response_variables(raw_data_df, response_col_names, df_data_settings):
+def calculate_response_variables(raw_data_df, response_col_names):
     """
     Calculates and stores response variable(s) that the ML model will be trained to predict
     :param raw_data_df: Df containing all predictors. Some if not all of them will be used to calculate response(s)
     :param response_col_names: List with column names corresponding to response variables to be calculated in this
                                function
-    :param df_data_settings: Data frame with input
     :return: response_values_df - carrying the same data format as raw_data_df but
     with the response variable(s) calculated
     """
     # Initialize df to store response variable(s)
     response_values_df = pd.DataFrame(
-        index=raw_data_df.index, columns=response_col_names.values()
+        index=raw_data_df.index, columns=response_col_names
     )
     # Fill it in per user provided definition of the response variable(s)
     # NOTE: When a response is calculated using a predictor that was pd.NA, you want the response
     # to be pd.NA as well. Thus, be careful with using functions like pd.sum() which yield sum
     # of NAs to be = 0 for example.
 
-    for key in response_col_names.keys():
-
-        if key == "Net Load":
-            # Calculate net load from other response variables once they have been calculated
-            continue
-
-        # Define column name of response variable
-        col_name = response_col_names[key]
-
-        # Get actual/forecast features corresponding to key
-        temp = df_data_settings.loc[df_data_settings["Feature"] == key, "Type"] # Get feature names of actual and forecast
-        actual_feature_name = temp.index[temp == "Actual"][0]
-        forecast_feature_name = temp.index[temp == "Forecast"][0]
-
-        # Calculate forecast error
-        forecast_error = raw_data_df[forecast_feature_name] - raw_data_df[actual_feature_name]
-
-        # Save to response value dataframe
-        response_values_df[col_name] = forecast_error
-
-    # Calculate net load in response value dataframe
-    response_values_df[response_col_names["Net Load"]] = response_values_df[response_col_names["Load"]] - \
-                                                         response_values_df[response_col_names["Wind"]] - \
-                                                         response_values_df[response_col_names["Solar"]]
+    load_forecast_error = (
+        raw_data_df["Load_RTPD_Forecast"] - raw_data_df["Load_RTD_Forecast"]
+    )
+
+    solar_forecast_error = (
+        raw_data_df["Solar_RTPD_Forecast"] - raw_data_df["Solar_RTD_Forecast"]
+    )
+
+    wind_forecast_error = (
+        raw_data_df["Wind_RTPD_Forecast"] - raw_data_df["Wind_RTD_Forecast"]
+    )
+
+    net_load_forecast_error = (
+        load_forecast_error - solar_forecast_error - wind_forecast_error
+    )
+
+    for col_name in response_col_names:
+
+        if "Net_Load_Forecast_Error" == col_name:
+            response_values_df[col_name] = net_load_forecast_error
+        elif "Load_Forecast_Error" == col_name:
+            response_values_df[col_name] = load_forecast_error
+        elif "Solar_Forecast_Error" == col_name:
+            response_values_df[col_name] = solar_forecast_error
+        elif "Wind_Forecast_Error" == col_name:
+            response_values_df[col_name] = wind_forecast_error
+        else:
+            raise ValueError("{} is undefined as a response variable!".format(col_name))
 
     return response_values_df
 
@@ -172,72 +113,8 @@
         feature_name: str. Name of the feature
         sample_interval: int. The time step of the ML model expressed in seconds.
 
-<<<<<<< HEAD
-def calculate_clear_sky_output(
-        datetime_arr, latitude, longitude, time_difference_from_UTC
-):
-    """
-
-    Args:
-        datetime_arr(pd.DatetimeIndex)
-        latitude(float): Latitude to be used to calculate solar elevation
-        longitude(float): Longitude to be used to calculate local solar time in degrees. East->postive, West->Negative
-        time_difference_from_from_UTC(int/float): Time-difference (in hours) between local time and
-            Universal Coordinated TIme (UTC)
-
-    Returns:
-        clear_sky_output_df: Direct normal irradiation (W/m^2) time series at given latitude and longitude
-
-    Reference for formulae:C.B.Honsberg and S.G.Bowden, “Photovoltaics Education Website,” www.pveducation.org, 2019
-    """
-
-    # Steps leading up to calculation of local solar time
-    day_of_year_arr = datetime_arr.dayofyear
-    # Equation of time (EoT) corrects for eccentricity of earth's orbit and axial tilt
-    solar_day_angle_arr = (360 / 365) * (day_of_year_arr - 81)  # degrees
-    solar_day_angle_in_radians_arr = np.deg2rad(solar_day_angle_arr)  # radians
-    EoT_arr = (
-            9.87 * np.sin(2 * solar_day_angle_in_radians_arr)
-            - 7.53 * np.cos(solar_day_angle_in_radians_arr)
-            - 1.5 * np.sin(solar_day_angle_in_radians_arr)
-    )  # minutes
-    # Time correction sums up time difference due to EoT and longitudinal difference between local time
-    # zone and local longitude
-    local_std_time_meridian = 15 * time_difference_from_UTC  # degrees
-    time_correction_arr = 4 * (longitude - local_std_time_meridian) + EoT_arr  # minutes
-    # Calculate local solar time using local time and time correction calculated above
-    local_solar_time_arr = (
-            datetime_arr.hour + (datetime_arr.minute / 60) + (time_correction_arr / 60)
-    )  # hours
-    # Calculate solar hour angle corresponding to the local solar time
-    solar_hour_angle_arr = 15 * (local_solar_time_arr - 12)  # degrees
-    solar_hour_angle_in_radians_arr = np.deg2rad(solar_hour_angle_arr)  # radians
-
-    # Calculate solar declination
-    solar_declination_arr = -23.5 * np.cos(np.deg2rad((360 / 365) * (day_of_year_arr + 10)))  # degrees
-    solar_declination_in_radians_arr = np.deg2rad(solar_declination_arr)  # radians
-
-    # Calculate solar altitude in each period
-    latitude_in_radians = np.deg2rad(latitude)  # radians
-    solar_elevation_angle_in_radians_arr = np.arcsin(
-        np.sin(solar_declination_in_radians_arr) * np.sin(latitude_in_radians) + \
-        np.cos(solar_declination_in_radians_arr) * np.cos(latitude_in_radians) * np.cos(solar_hour_angle_in_radians_arr)
-    ) # radians
-
-    # Calculate normalized clear sky output (proportional to sin(solar elevation angle))
-    clear_sky_output_arr = np.sin(solar_elevation_angle_in_radians_arr)  # W/m^2
-    # clear_sky_output cannot be negative; correct negative values to 0
-    zeros = np.zeros(len(clear_sky_output_arr)) + 0.001 # Small constant added to avoid divide by zero errors
-    clear_sky_output_arr = np.max([clear_sky_output_arr, zeros], axis=0)
-
-    # Create clear_sky_output dataframe
-    clear_sky_output_df = pd.DataFrame(index=datetime_arr, columns=["clear_sky_output"], data=np.array(clear_sky_output_arr))
-
-    return clear_sky_output_df
-=======
     Returns:
         ts_data_srs: pd.Series of pd.DataFrame. Time series data
->>>>>>> c07cc9d8
 
     """
 
@@ -363,132 +240,6 @@
 
 def create_trainval_test_infer_sets(io_data_df, starts_and_ends, is_feature_input, data_dir):
     """
-<<<<<<< HEAD
-    # Determine time-step size in the data for this feature
-    freq = pd.infer_freq(df.index)
-    # If inferred frequency is 1 of something, say 1 min or 1 H, it will just be represented
-    # as "T" or "H". Need to turn it into "1T" or "1H" to interpret as a number using the Timedelta function
-    if freq[0].isdigit():
-        time_step = pd.Timedelta(freq)
-    else:
-        time_step = pd.Timedelta("1" + freq)
-
-    return time_step
-
-def create_persistence_forecast(df_data_settings,
-                                feature_type,
-                                response_lead_term=response_lead_term,
-                                ML_time_step=ML_time_step,
-                                latitude=latitude,
-                                longitude=longitude,
-                                time_difference_from_UTC=time_difference_from_UTC,
-                                ):
-    # START persistence forecasting function
-
-    # Get actuals filename from which to generate persistence forecasts
-    actuals_filename = df_data_settings.loc[
-        (df_data_settings["Feature"] == feature_type) & (df_data_settings["Type"] == "Actual")
-    ].index[0] + ".csv"
-
-    # Read in actuals data
-    df_actuals = pd.read_csv(
-        os.path.join(dir_str.data_checker_dir, actuals_filename),
-        index_col=COL_NAME_FOR_DT,
-        parse_dates=True,
-        infer_datetime_format=True,
-    )
-
-    # Determine time step interval for this feature
-    actuals_time_step = infer_time_step(df_actuals)
-
-    # Correct actuals time step to match ML time step
-    if actuals_time_step != ML_time_step:
-
-        if actuals_time_step < ML_time_step: # Actuals data has higher frequency; downsample
-            df_actuals = df_actuals.resample(ML_time_step).asfreq()
-
-        elif actuals_time_step > ML_time_step: # Actuals data has lower frequency; upsample
-            df_actuals = df_actuals.resample(ML_time_step).pad()
-
-    if feature_type == "Wind":
-        # Generate persistence forecast for wind
-
-        # Shift actuals forward by # intervals by which response variable (forecast error) leads current time
-        df_forecast = df_actuals.shift(periods=response_lead_term) # At some point, have user specify forecast horizon
-        df_forecast.iloc[0:response_lead_term+1] = df_forecast.iloc[0:response_lead_term+1].bfill()
-        # Rationale is that forecast for T + response_lead_term is value of actuals at current time
-        # I.e. forecast for current time is value of actuals at T - response_lead_term
-
-    elif feature_type == "Solar":
-        # Generate persistence forecast for solar
-
-        # Shift actuals forward by # intervals by which response variable (forecast error) leads current time
-        df_forecast = df_actuals.shift(periods=response_lead_term)
-        df_forecast.iloc[0:response_lead_term + 1] = df_forecast.iloc[0:response_lead_term + 1].bfill()
-        # Rationale is that forecast for T + response_lead_term is value of actuals at current time
-        # I.e. forecast for current time is value of actuals at T - response_lead_term
-
-        # Adjust forecasts based on expected change in clear sky output
-        clear_sky_output_df = calculate_clear_sky_output(
-            df_actuals.index, latitude, longitude, time_difference_from_UTC
-        )
-
-        # Calculate adjustment factors
-        adjustment_df = clear_sky_output_df/clear_sky_output_df.shift(periods=response_lead_term)
-        adjustment_df.iloc[0:response_lead_term + 1] = adjustment_df.iloc[0:response_lead_term + 1].bfill()
-        # Cap adjustment factors at 2
-        adjustment_df.clip(lower=0.0, upper=2.0, inplace=True)
-        # Apply adjustment factors to forecasts
-        df_forecast[COL_NAME_FOR_VALUE] *= adjustment_df.values.flatten()
-
-    # Save forecast
-    persistence_forecast_filename = "{}_persistence_forecast_T+{:.0f}.csv".format(
-        feature_type, response_lead_term
-    )
-    df_forecast.to_csv(os.path.join(dir_str.data_checker_dir, persistence_forecast_filename))
-
-    # Update data settings dataframe index
-    df_data_settings["new_index"] = df_data_settings.index
-    df_data_settings.loc[
-        (df_data_settings["Feature"] == feature_type) & (df_data_settings["Type"] == "Forecast"), "new_index"
-    ] = persistence_forecast_filename.strip(".csv")
-    df_data_settings.set_index(["new_index"], inplace=True)
-    df_data_settings.index.rename("Data Source", inplace=True)
-
-    return df_data_settings
-
-
-def main(
-    model_name=model_name,
-    ML_time_step=ML_time_step,
-    response_col_names=response_col_names,
-    lag_term_start_predictors=lag_term_start_predictors,
-    lag_term_end_predictors=lag_term_end_predictors,
-    lag_term_step_predictors=lag_term_step_predictors,
-    response_lead_term=response_lead_term,
-    longitude=longitude,
-    latitude=latitude,
-    time_difference_from_UTC=time_difference_from_UTC,
-    df_data_settings=df_data_settings,
-):
-    # ==== 0. Read in each time-series feature, output from the data-checker and ensure it matches ML time-step ====
-    # Paths to read raw data files from and to store outputs in. Defined in the dir_structure class in utility
-    dir_str = utility.Dir_Structure(model_name=model_name)
-
-    # Check whether to create persistence forecasts for certain features
-    if "persistence" in df_data_settings.index:
-        # Generate persistence forecasts, save as CSV, and correct df_data_settings with new feature name
-        temp = df_data_settings.set_index(["Feature"], append=True).loc["persistence"]
-        # Get feature types (e.g. load, wind, solar) for which to generate persistence forecasts
-        for feature_type in temp.index:
-            df_data_settings = create_persistence_forecast(df_data_settings, feature_type)
-
-    # Initialize df to hold collected data for ML model
-    raw_data_df = pd.DataFrame()
-
-    # Iterate over each feature output from data-checker
-    for feature_name in df_data_settings.index:
-=======
     Takes the combined data set and separates out the trainval, test and inference sets
 
     Input:
@@ -499,17 +250,9 @@
 
     Output:
         None. The created input and output files are directly saved to hard drive
->>>>>>> c07cc9d8
-
-    """
-
-<<<<<<< HEAD
-        feature_df = pd.read_csv(
-            os.path.join(dir_str.data_checker_dir, feature_name + ".csv"),
-            index_col=COL_NAME_FOR_DT,
-            parse_dates=True,
-            infer_datetime_format=True,
-=======
+
+    """
+
     # Validate training and testing set should be non-overlapping
     if (
         starts_and_ends.loc["test", "Start Time"]
@@ -526,45 +269,9 @@
     for set_name in starts_and_ends.index:
         set_range = (starts_and_ends.loc[set_name, "Start Time"] <= io_data_df.index) & (
             io_data_df.index < starts_and_ends.loc[set_name, "End Time"]
->>>>>>> c07cc9d8
         )
         set_data_df = io_data_df.loc[set_range].copy()
 
-<<<<<<< HEAD
-        # Replace invalid rows with None and only keep the value column
-        feature_df_validity = feature_df[COL_NAME_FOR_VALIDITY_FLAG]
-        feature_df.loc[~feature_df_validity, COL_NAME_FOR_VALUE] = None
-        feature_df = feature_df[COL_NAME_FOR_VALUE].rename(feature_name)
-
-        # Determine time step interval for this feature
-        feature_time_step = infer_time_step(feature_df)
-
-        # ==== Option 1 of 3 ====
-        # If the feature time-step matches that needed for ML inputs, do nothing
-        # ==== Option 2 of 3 ====
-        # If the time step is shorter/more frequent than that desired, create multiple features for each ML time step
-        # Say we have 5-min features and ML inputs are on a 15-min resolution. Then, create three 15-min feature stream
-        # from this 5-min feature stream corresponding to the three 5 minute intervals in the 15 minute.
-        if feature_time_step < ML_time_step:
-            assert (ML_time_step % feature_time_step).total_seconds() == 0, (
-                "When ML model's temporal time step is longer than that of the raw feature data, it must be a multiple "
-                "of the feature timestep. Not the case for {}".format(feature_name)
-            )
-            feature_df = feature_df.resample(ML_time_step).asfreq() # Downsample
-        # ==== Option 3 of 3 ====
-        # If feature time-step is longer than desired, replicate feature
-        # For eg, if ML time step is 15 min and feature df has values on hourly resolution, we will repeat the feature
-        # value 4 times, once for each 15 min interval in the given hour
-        elif feature_time_step > ML_time_step:
-            assert (feature_time_step % ML_time_step).total_seconds() == 0, (
-                "When ML model's temporal time step is shorter than that of the raw feature data, it must be a factor "
-                "of the feature time step. Not the case for {}".format(feature_name)
-            )
-            feature_df = feature_df.resample(ML_time_step).pad() # Upsample and pad
-
-        # Merge the current feature with the rest of the features
-        raw_data_df = pd.concat((raw_data_df, feature_df), axis=1, join="outer")
-=======
         # Inference set will not have a response. Delete the response columns
         if set_name == "infer":
             set_data_df = set_data_df.drop(columns=set_data_df.columns[~is_feature_input])
@@ -590,7 +297,6 @@
 
     return None
 
->>>>>>> c07cc9d8
 
 def main(dir_str):
 
@@ -618,96 +324,11 @@
         ts_data_df, configs.lag_term_configs, configs.lead_term_configs
     )
 
-<<<<<<< HEAD
-    ### CAISO specific
-    # Calculate ML interval ids w.r.t each rtpd interval. In this case we often set ML interval = RTD interval
-    # For eg, rtd interval starting 12:00 = 0, 12:05 = 1, 12:10 = 2, if rtpd interval spans from 12:00 to 12:15
-    # this feature is meaningless when the ML time step is just RTPD interval
-    COL_NAME_INTERVAL_ID = "5_Min_Interval_ID"
-
-    if ML_time_step != pd.Timedelta("15T"):
-        rtpd_to_ML_multitude = int(pd.Timedelta("15T") / ML_time_step)
-        raw_data_df[COL_NAME_INTERVAL_ID] = (
-            (raw_data_df.index - pd.Timestamp(ANCHOR_DATE)) // ML_time_step
-        ) % rtpd_to_ML_multitude
-
-    # ==== 3. Add in net-load forecast difference and load, solar, wind (if multi-obj) forecast difference
-    # for the raw data. These will be used as response variable(s) ====
-    print("Calculating response(s)....")
-    response_df = calculate_response_variables(raw_data_df, response_col_names, df_data_settings)
-    raw_data_df = pd.concat([raw_data_df, response_df], axis=1)
-
-    # Revise the lag term array since we are extending the original data
-    for feature in raw_data_df.columns:
-        if feature not in lag_term_step_predictors.index:
-            # All other features get same lag term interval start/end/step
-            lag_term_start_predictors.loc[feature] = response_lead_term
-            lag_term_end_predictors.loc[feature] = response_lead_term
-            lag_term_step_predictors.loc[feature] = response_lead_term
-
-    # Revise the lag term array since we are extending the original data
-    #num_feature_ext = len(raw_data_df.columns) - len(lag_term_start_predictors)
-    # for the response term, since there is just one for each category, the start, end, and step all equal to lead
-    #response_lead_term_all = np.ones(num_feature_ext, dtype=int) * response_lead_term
-    #lag_term_start_all = np.hstack((lag_term_start_predictors, response_lead_term_all))
-    #lag_term_end_all = np.hstack((lag_term_end_predictors, response_lead_term_all))
-    #lag_term_step_all = np.hstack((lag_term_step_predictors, response_lead_term_all))
-
-    # ==== 4. Using vectorized operations to construct lag terms ====
-    print("Creating trainval samples for all time-points ....")
-    # Initialize collectors to hold (and later save) trainval data in
-    trainval_data_df = pd.DataFrame(
-        None, index=raw_data_df.index[raw_data_start_idx:raw_data_end_idx]
-    )
-
-    # Collect lag term predictors for all trainval samples
-    # Iterate over each type of lag term predictor
-    for feature in raw_data_df.columns:
-
-        # obtain lag term start and end offset, as well as step size for a certain feature
-        lag_term_start = lag_term_start_predictors.loc[feature]
-        lag_term_end = lag_term_end_predictors.loc[feature]
-        lag_term_step = lag_term_step_predictors.loc[feature]
-
-        # Iterate over each time step for current predictor type
-        for time_step in range(lag_term_start, lag_term_end + 1, lag_term_step):
-            label = "{}_T{:+}".format(feature, time_step)
-            trainval_data_df[label] = (
-                raw_data_df[feature]
-                .iloc[raw_data_start_idx + time_step : raw_data_end_idx + time_step]
-                .values
-            )
-
-    # ==== 5. Drop invalid terms and store to hard drive ====
-    # Identify trainval samples wherein all lag term of features and responses are valid
-    # If any entry is pd.NA, it is invalid
-    print(
-        "{} of {} trainval samples are valid".format(
-            trainval_data_df.notna().all(axis=1).sum(), trainval_data_df.shape[0]
-        )
-    )
-    # Only retain trainval samples wherein predictor(s) and response(s) are both valid
-    trainval_data_df = trainval_data_df.dropna()
-
-    # Separate predictors (model inputs) from response (model output(s))
-    print("Saving files......")
-    response_col_labels = [
-        "{}_T{:+}".format(name, response_lead_term) for name in response_col_names.values()
-    ]
-    trainval_outputs_df = trainval_data_df.loc[:, response_col_labels].copy()
-    trainval_data_df = trainval_data_df.drop(columns=trainval_outputs_df.columns)
-
-    # Save trainval samples
-    trainval_data_df.to_pickle(dir_str.input_trainval_path)
-    trainval_outputs_df.to_pickle(dir_str.output_trainval_path)
-=======
     print("=== Step 5 of 5. Separate trainval, test and inference sets, and save to hard drive ===")
     create_trainval_test_infer_sets(io_data_df, configs.starts_and_ends, is_feature_input, dir_str.reclaim_data_dir)
 
     print("All done!")
->>>>>>> c07cc9d8
-
-    print("All done!")
+
 
 # run as a script
 if __name__ == "__main__":
